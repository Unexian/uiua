use leptos::*;
use leptos_router::*;
use uiua::{primitive::Primitive, SysOp};

use crate::{editor::Editor, examples::LOGO, Prim};

#[component]
pub fn Tour() -> impl IntoView {
    use Primitive::*;
    view! {
        <h1>"Uiua Language Tour"</h1>

        <h2 id="the-union-of-two-paradigms">"The Union of Two Paradigms"</h2>
        <p>"Uiua is a programming language that incorporates two of the less-common programming paradigms: "<b>"array-oriented"</b>" and "<b>"stack-based"</b>"."</p>
        <p>"An "<b>"array-oriented"</b>" language is one where the primary data structure is the array. In array languages, many operations that can apply to a single value can also apply to every value in an array. This is known as "<em>"rank-polymorphism"</em>"."</p>
        <p>"A "<b>"stack-based"</b>" language is one where all operations manipulate a global stack of values. Functions pop values off the top of the stack, perform their calculation, then push the results back on to the stack."</p>
        <p>"In Uiua, functions work on a global stack of arrays."</p>
        <p>"That's enough introduction, let's see some code!"</p>
        <Editor examples={&["+", "1", "×", "2 ", "⇡", "10"]}/>
        <p>"Uiua code runs from "<A href="../rtl">"right to left"</A>", top to bottom. Operators are put to the "<em>"left"</em>" of their arguments, rather than in-between."</p>
        <p>"This program makes an array of all the numbers less than 10, multiplies each one by 2, then adds 1 to each."</p>
        <p>"If you want to see how that works step-by-step, try clicking the arrows beside the Run button."</p>
        <p>"Now, I can already hear you asking, "<em>"\"Wait, what is that funny arrow? How am I supposed to type the multiplication sign?\""</em></p>
        <p>"Unlike some other array languages, Uiua does not require a special keyboard configuration or an editor with custom keybindings. Instead, you can type either the ASCII symbol or the name of a built-in function, then the Uiua formatter will convert it to the correct unicode glyph."</p>
        <p>"In this case, the ASCII symbol for multiplication is "<code>"*"</code>" and the name of the funny arrow is "<Prim prim=Range/>"."</p>
        <p>"On this website, you can format by clicking "<b>"Run"</b>" or by pressing "<b>"Ctrl+Enter"</b>" with the cursor in the text area. Try it out!"</p>
        <Editor example="+1*2 range10" help={&["", "Click! ⇡⇡⇡⇡"]}/>
        <p>"You don't even have to type the whole name of a built-in function, just enough to disambiguate it from the others."</p>
        <Editor example="rang10"/>
        <p>"If you're ever not sure what a glyph is called, you can hover over it to see its name."</p>
        <p>"Click the "<code>"↧"</code>" on the right of the editor to see a list of all the built-in functions."</p>

        <h2 id="the-stack">"The Stack"</h2>
        <p>"A number in Uiua code pushes its value to the stack. On the website's editor, the values on "<em>"top"</em>" of the stack are displayed at the "<em>"bottom"</em>". This is so that sequential lines of code show their result in the correct order."</p>
        <Editor example="10 11\n@c\n+1 2\n\"Hello, World!\"\n# By the way, comments start with #"/>
        <p>"If you like, you can put values on the stack first, then operate on them."</p>
        <Editor examples={&["×", "+", "+ ", "1 ", "2 ", "3 ", "4"]}/>
        <p><Prim prim=Dup/>" duplicates the top value on the stack."</p>
        <Editor examples={&["×", ".", "3"]}/>
        <p><Prim prim=Dup/>" is often used in the examples on this site to show both the input and output of a function."</p>
        <Editor example="√.225"/>
        <p>"For math functions where the order matters, like "<Prim prim=Sub/>" and "<Prim prim=Div/>", what would normally be the second argument is instead the first. This is so you can think of fragments like "<Prim prim=Sub glyph_only=true/><code>"2"</code>" as a single unit."</p>
        <p>"If you want them to work the other way, you can use "<Prim prim=Flip/>", which swaps the top two values on the stack."</p>
        <Editor example="-3 10\n-∶3 10"/>
        <p>"By the way, since "<code>"-"</code>" is for "<Prim prim=Sub/>", use "<code>"`"</code>" for negative numbers. The formatter will turn in into a nice "<code>"¯"</code>"."</p>
        <Editor example="`10"/>
        <p>"You can inspect the top value on the stack at any point with "<Prim prim=Trace/>"."</p>
        <Editor example="+1⸮×2⸮×.-3 5"/>

        <h2 id="arrays">"Arrays"</h2>
        <p>"So far, we have only talked about the stack part of Uiua. Now, let's talk about the most important part: Arrays!"</p>
        <p>"An array is a rectangular collection of elements arranged along some number of axes."</p>
        <p>"An array with no axes is called a scalar. All the numbers in the examples above are scalars."</p>
        <p>"An array with one axis is often called a list or a vector. An array with two axes is often called a table or a matrix."</p>
        <p>"You can make simple lists by putting "<code>"_"</code>"s between the elements."</p>
        <Editor example="1_2_3_4"/>
        <p>"You can also just surround them with "<code>"[]"</code>"s."</p>
        <Editor example="[5 6 7 8]"/>
        <p>"But wait! You can put whatever code you want between the brackets! The code runs from right to left as normal, and any values pushed to the stack get put in the array!"</p>
        <Editor example="[×3 . -2 . 10]"/>
        <p>"If you put arrays inside others, you can make arrays with multiple dimensions."</p>
        <Editor example="[1_2_3 [4 5 6] 7_8_9]"/>
        <Editor example="[×3. 4_5_6]"/>
        <p>"Some operations are "<em>"pervasive"</em>", which means they apply to every element of an array or every pair of elements between two arrays. All the math operators are pervasive!"</p>
        <Editor example="√[4 9 16]"/>
        <Editor example="×2 [1 2 3]"/>
        <Editor example="+ 1_2_3 4_5_6"/>
        <Editor example="× 2_10 [1_2_3 4_5_6]"/>
        <p>"Arrays have a "<Prim prim=Shape/>" that describes how many elements they have along each axis."</p>
        <Editor example="△5\n△[]\n△[9 1 6]\n△[4_π_9 1_5_∞]"/>
        <p>"The rank of an array is the number of axes it has."</p>
        <p>"The "<Prim prim=Len/>" is the number of rows it has along its first axis."</p>
        <Editor example="a ← [1_2_3_4 5_6_7_8 9_10_11_12]\n△a\n⧻a\n⧻△a # rank"/>
        <p>"If you want to type that fancy "<code>"←"</code>" so you can give names to arrays, you can type "<code>"="</code>" after a name at the start of a line, and the formatter will convert it for you."</p>
        <Editor example="x = 5\n+x x"/>
        <p><code>"←"</code>" just pops the first thing off the stack and assigns it to the name on the left, so if there is already a value on the stack, you don't actually need anything on the right."</p>
        <Editor example="×2 [2 3 4]\nx ←\nx"/>
        <p>"Names are case-sensitive and can only contain letters."</p>

        <h2 id="basic-array-operations">"Basic Array Operations"</h2>
        <p>"You can reverse an array's rows with "<Prim prim=Reverse/>"."</p>
        <Editor example="rev[1 2 3] # Run to format!"/>
        <Editor example="⇌[1_2_3 4_5_6]"/>
        <p>"You can concatenate two arrays with "<Prim prim=Join/>"."</p>
        <Editor example="⊂1 [2 3 4]\n⊂[1 2 3] [4 5 6]"/>
        <p>"You can make two arrays the rows of a new array with "<Prim prim=Couple/>"."</p>
        <Editor example="⊟[1 2 3] [4 5 6]"/>
        <p>"You can get the first element of an array with "<Prim prim=First/>"."</p>
        <Editor example="⊢[1 2 3]"/>
        <Editor example="fir[1_2_3 4_5_6]"/>
        <p><Prim prim=Take/>" and "<Prim prim=Drop/>" can be used to get just part of an array."</p>
        <Editor example="↙3 [1 2 3 4 5]\n↘3 [1 2 3 4 5]"/>
        <p><Prim prim=Reshape/>" changes the shape of an array while keeping the elements in the same order."</p>
        <Editor example="↯3_3 .⇡9"/>
        <p><Prim prim=Transpose/>" rotates the axes of an array."</p>
        <Editor example="trans.[1_2_3 4_5_6]"/>
        <p>"Uiua has a lot of built-in functions like these. You can explore their documentation on the "<A href="/docs#functions">"main docs page"</A>"."</p>

        <h2 id="functions">"Functions"</h2>
        <p>"If you bind a name with "<code>"←"</code>" and the code on the right does not have enough arguments to run, the code will be bound as a function and will not run until the name is used."</p>
        <Editor example="f ← +1\nf5"/>
        <Editor example="👋 ← ⊂\"Hello, \"\n👋\"World\""/>

        <h2 id="modifiers">"Modifiers"</h2>
        <p>"Modifiers (called operators or adverbs in some other array languages) are functions that take other functions as arguments. The built-in modifiers are parsed so that if their function argument(s) immediately follow them, the function is run inside the modifier rather than before it."</p>
        <p><Prim prim=Reduce/>" is a modifier many array-language aficionados will be familiar with. It takes its function and applies it \"between\" the items of an array."</p>
        <p>"One basic use of "<Prim prim=Reduce/>" is to sum an array."</p>
        <Editor example="/+ [1 2 3 4 5]"/>
        <p>"It works on multi-dimensional arrays too! In this case, it adds each row to the next."</p>
        <Editor example="/+ .[1_2_3 4_5_6 7_8_9]"/>
        <p><Prim prim=Rows/>" applies a function to each row of an array."</p>
        <Editor example="x ← [1_2_3 4_5_6]\n  x\n ⇌x\n≡⇌x"/>
        <p><Prim prim=Rows/>" also works "<em>"between"</em>" two arrays if it is given a dyadic function like "<Prim prim=Join/>"."</p>
        <Editor example="≡⊂ [1_2 3_4] [5_6 7_8]"/>
        <p>"There are a bunch of other modifiers that are useful in different situations. You can find a "<A href="/docs/modifier">"list of them"</A>" on the main docs page."</p>

        <h2 id="inline-functions">"Inline Functions"</h2>
        <p>"If you need a more complex function for a modifier, you can make an inline function by surrounding code with "<code>"()"</code>"s."</p>
        <p>"Let's use "<Prim prim=Each/>" to get the sum of all the numbers up to each element of an array."</p>
        <p>"For "<Prim prim=Each/>" element, we'll "<Prim prim=Add/><code>"1"</code>", get the "<Prim prim=Range/>" up to that number, then "<Prim prim=Reduce/>" it with "<Prim prim=Add/>"."</p>
        <Editor example="∵(/+ ⇡ +1) .[1_2_3 4_5_6 7_8_9]"/>
        <p>"Small inline functions with only 2 terms can also be replaced with the "<Prim prim=Bind/>" modifier."</p>
        <p>"Here, we use "<Prim prim=First/>" after "<Prim prim=Reverse/>" to get the last element of each row."</p>
        <Editor example="≡'⊢⇌ .[1_2_3 4_5_6 7_8_9]"/>

        <h2 id="fill-and-nested-arrays"><Prim prim=Fill/>" and Nested Arrays"</h2>
        <p>"Here is an array that cannot be constructed normally because its rows have different "<Prim prim=Len/>"s."</p>
        <Editor example="[1 2_3_4 5_6]"/> // Should fail
        <p>"One way to make this array work is to use the "<Prim prim=Fill/>" modifier. You give it a fill value and a function or array that would fail with mismatched shapes, and it will fill in the missing values with the fill value."</p>
        <Editor example="⬚0[1 2_3_4 5_6]"/>
        <p><Prim prim=Fill/>" works with lots of functions. Another one is "<Prim prim=Take/>" when the amount you are taking is more than the length of the array."</p>
        <Editor example="⬚π↙5 [1 2 3]"/>
        <br/>
        <p><Prim prim=Fill/>" is nice, but you don't always want to fill in the missing elements. Sometimes you need to mix values of different shapes or types in an array. To understand Uiua's solution to this problem, you must first understand its "<em>"array model"</em>"."</p>
        <p>"Uiua's array model is similar to that of J. Arrays must be rectangular and cannot mix types. However, the "<Prim prim=Box/>" function can turn any value into a function that pushes that value to the stack. That value can then be extracted with "<Prim prim=Unbox/>". This is similar to J's boxes."</p>
        <Editor example="[□1 □2_3_4 □5_6]"/>
        <p>"Having to use "<Prim prim=Box/>" on every value is kind of annoying, so there is a special syntax for "<Prim prim=Box/>" arrays that uses "<code>"{}"</code>"s instead of "<code>"[]"</code>"s."</p>
        <Editor example="{1 2_3_4 5_6}"/>
        <p>"Many simple functions work on "<Prim prim=Box/>"ed elements without needing to "<Prim prim=Unbox/>" them."</p>
        <Editor example="{1 2_3_4 5_6}\n∵⇌.\n∵⧻."/>
        <Editor example="+5 {1 2_3_4 5_6}"/>
        <p>"For more complex operations, though, you'll need to use "<Prim prim=Unbox/>". Using it with "<Prim prim=Under/>" will re-"<Prim prim=Box/>" the result."</p>
        <Editor example="{\"dog\" \"cat\" \"fish\"}\n∵⍜⊔(⊂∶⇌.)."/>

        <h2 id="multimedia">"Multimedia"</h2>
        <p>"Uiua can natively generate images, audio, and GIFs."</p>
        <p>"On this site, simply leaving an array on the stack that "<em>"looks"</em>" like image or audio data will display it."</p>
        <h3>"Images"</h3>
        <p>"Image data can either be a rank 2 array of grayscale pixel data or a rank 3 array of grayscale with alpha, RGB, or RGBA pixel data."</p>
        <p>"This minimal example uses three different functions on x/y coordinates to generate RGB values and make a pretty gradient."</p>
<<<<<<< HEAD
        <Editor example="⍉≑~⋄(|2 ⊞|⊙.)+_-_× ÷∶⇡.100"/>
=======
        <Editor example="⍉[⊃⊃⊞+⊞-⊞×].÷∶⇡.100"/>
>>>>>>> 4cc13092
        <p>"The Uiua logo is made with Uiua itself!"</p>
        <Editor example=LOGO/>
        <h3>"Audio"</h3>
        <p>"Audio data is just an array of numbers between -1 and 1. The numbers are interpreted as samples of a waveform."</p>
        <p>"This example plays a series of notes."</p>
        <Editor example="\
↯4[0 2 4 7 12 9 7 4]
×220 ⁿ∶2÷12
÷2 ○×τ ♭⊞× ∶÷∶⇡⁅÷8 .&asr"/>
        <h3>"GIFs"</h3>
        <p>"Any array whose rows can all be turned into images can be turned into a GIF."</p>
        <p>"On this site, arrays that look like they should be GIFs will be displayed as GIFs. You can see some on the "<A href="/">"main page"</A>"."</p>
        <p>"GIFs can be explicitly rendered with the "<Prim prim={Sys(SysOp::GifShow)}/>" function."</p>

        <h2 id="next-steps">"Next Steps"</h2>
        <p>"If you want a more in-depth introduction to Uiua, you can check out the "<A href="/docs/basic">"tutorial"</A>"."</p>
        <p>"For information on installing the native Uiua interpreter, see the "<A href="/install">"install page"</A>"."</p>
        <p>"For information on specific functions and modifiers, see the "<A href="/docs#functions">"functions section"</A>" of the main docs page."</p>
        <p>"To see some cool examples, click through the editor at the top of the "<A href="/">"home page"</A>". There are also some interesting, longer examples in the "<a href="https://github.com/uiua-lang/uiua/tree/main/examples">" main Uiua repository on GitHub"</a>"."</p>
        <p>"Check out "<A href="../isms">"Uiuisms"</A>" for a curated list of Uiua functions for solving common problems."</p>
    }
}<|MERGE_RESOLUTION|>--- conflicted
+++ resolved
@@ -148,11 +148,7 @@
         <h3>"Images"</h3>
         <p>"Image data can either be a rank 2 array of grayscale pixel data or a rank 3 array of grayscale with alpha, RGB, or RGBA pixel data."</p>
         <p>"This minimal example uses three different functions on x/y coordinates to generate RGB values and make a pretty gradient."</p>
-<<<<<<< HEAD
-        <Editor example="⍉≑~⋄(|2 ⊞|⊙.)+_-_× ÷∶⇡.100"/>
-=======
         <Editor example="⍉[⊃⊃⊞+⊞-⊞×].÷∶⇡.100"/>
->>>>>>> 4cc13092
         <p>"The Uiua logo is made with Uiua itself!"</p>
         <Editor example=LOGO/>
         <h3>"Audio"</h3>
